#include <iostream>

#include "EulerianLiquid.h"

#include "ComputeWeights.h"
#include "ExtrapolateField.h"
#include "GeometricPressureProjection.h"
#include "PressureProjection.h"
#include "Timer.h"
#include "ViscositySolver.h"

void EulerianLiquid::drawGrid(Renderer& renderer) const
{
	myLiquidSurface.drawGrid(renderer);
}

void EulerianLiquid::drawLiquidSurface(Renderer& renderer)
{
	myLiquidSurface.drawSurface(renderer, Vec3f(0., 0., 1.0));
}

void EulerianLiquid::drawLiquidVelocity(Renderer& renderer, Real length) const
{
	myLiquidVelocity.drawSamplePointVectors(renderer, Vec3f(0), myLiquidVelocity.dx() * length);
}

void EulerianLiquid::drawSolidSurface(Renderer& renderer)
{
	mySolidSurface.drawSurface(renderer, Vec3f(1.,0.,1.));
}

void EulerianLiquid::drawSolidVelocity(Renderer& renderer, Real length) const
{
	mySolidVelocity.drawSamplePointVectors(renderer, Vec3f(0,1,0), mySolidVelocity.dx() * length);
}

// Incoming solid surface must already be inverted
void EulerianLiquid::setSolidSurface(const LevelSet& solidSurface)
{
    assert(solidSurface.isBackgroundNegative());

    EdgeMesh localMesh = solidSurface.buildDCMesh();
    
    mySolidSurface.setBackgroundNegative();
    mySolidSurface.initFromMesh(localMesh, false);
}

void EulerianLiquid::setLiquidSurface(const LevelSet& surface)
{
	EdgeMesh localMesh = surface.buildDCMesh();
	myLiquidSurface.initFromMesh(localMesh, false);
}

void EulerianLiquid::setLiquidVelocity(const VectorGrid<Real>& velocity)
{
	for (int axis : {0, 1})
	{
		Vec2i size = myLiquidVelocity.size(axis);

		forEachVoxelRange(Vec2i(0), size, [&](const Vec2i& face)
		{
			Vec2R facePosition = myLiquidVelocity.indexToWorld(Vec2R(face), axis);
			myLiquidVelocity(face, axis) = velocity.interp(facePosition, axis);
		});
	}
}

void EulerianLiquid::setSolidVelocity(const VectorGrid<Real>& solidVelocity)
{
	for (int axis : {0, 1})
	{
		Vec2i size = mySolidVelocity.size(axis);

		forEachVoxelRange(Vec2i(0), size, [&](const Vec2i& face)
		{
			Vec2R facePosition = mySolidVelocity.indexToWorld(Vec2R(face), axis);
			mySolidVelocity(face, axis) = solidVelocity.interp(facePosition, axis);
		});
	}
}

void EulerianLiquid::unionLiquidSurface(const LevelSet& addedLiquidSurface)
{
	// Need to zero out velocity in this added region as it could get extrapolated values
	for (int axis : {0, 1})
	{
		forEachVoxelRange(Vec2i(0), myLiquidVelocity.size(axis), [&](const Vec2i& face)
		{
			Vec2R facePosition = myLiquidVelocity.indexToWorld(Vec2R(face), axis);
			if (addedLiquidSurface.interp(facePosition) <= 0. && myLiquidSurface.interp(facePosition) > 0.)
				myLiquidVelocity(face, axis) = 0;
		});
	}

	// Combine surfaces
	myLiquidSurface.unionSurface(addedLiquidSurface);
	myLiquidSurface.reinitMesh();
}

template<typename ForceSampler>
void EulerianLiquid::addForce(Real dt, const ForceSampler& force)
{
	for (int axis : {0, 1})
	{
		forEachVoxelRange(Vec2i(0), myLiquidVelocity.size(axis), [&](const Vec2i& face)
		{
			Vec2R facePosition = myLiquidVelocity.indexToWorld(Vec2R(face), axis);
			myLiquidVelocity(face, axis) = myLiquidVelocity(face, axis) + dt * force(facePosition, axis);
		});
	}
}

void EulerianLiquid::addForce(Real dt, const Vec2R& force)
{
	addForce(dt, [&](Vec2R, int axis) {return force[axis]; });
}

void EulerianLiquid::advectOldPressure(const Real dt, const InterpolationOrder order)
{
	auto velocityFunc = [&](Real, const Vec2R& pos) { return myLiquidVelocity.interp(pos); };

	{
		AdvectField<ScalarGrid<Real>> pressureAdvector(myOldPressure);

		ScalarGrid<Real> tempPressure(myOldPressure.xform(), myOldPressure.size());

		pressureAdvector.advectField(dt, tempPressure, velocityFunc, IntegrationOrder::RK3, order);

		std::swap(myOldPressure, tempPressure);
	}
}

void EulerianLiquid::advectLiquidSurface(Real dt, IntegrationOrder integrator)
{
	auto velocityFunc = [&](Real, const Vec2R& pos) { return myLiquidVelocity.interp(pos);  };
	EdgeMesh localMesh = myLiquidSurface.buildDCMesh();
	localMesh.advect(dt, velocityFunc, integrator);
	assert(localMesh.unitTestMesh());

	myLiquidSurface.initFromMesh(localMesh, false);

	// Remove solid regions from liquid surface
	forEachVoxelRange(Vec2i(0), myLiquidSurface.size(), [&](const Vec2i& cell)
	{
		myLiquidSurface(cell) = std::max(myLiquidSurface(cell), -mySolidSurface(cell));
	});

	myLiquidSurface.reinitMesh();
}

void EulerianLiquid::advectViscosity(Real dt, IntegrationOrder integrator, InterpolationOrder interpolator)
{
	auto velocityFunc = [&](Real, const Vec2R& pos) { return myLiquidVelocity.interp(pos); };

	AdvectField<ScalarGrid<Real>> advector(myViscosity);
	ScalarGrid<Real> tempViscosity(myViscosity.xform(), myViscosity.size());
	
	advector.advectField(dt, tempViscosity, velocityFunc, integrator, interpolator);
	std::swap(tempViscosity, myViscosity);
}

void EulerianLiquid::advectLiquidVelocity(Real dt, IntegrationOrder integrator, InterpolationOrder interpolator)
{
	auto velocityFunc = [&](Real, const Vec2R& pos) { return myLiquidVelocity.interp(pos); };

	VectorGrid<Real> tempVelocity(myLiquidVelocity.xform(), myLiquidVelocity.gridSize(), VectorGridSettings::SampleType::STAGGERED);

	for (int axis : {0, 1})
	{
		AdvectField<ScalarGrid<Real>> advector(myLiquidVelocity.grid(axis));
		advector.advectField(dt, tempVelocity.grid(axis), velocityFunc, integrator, interpolator);
	}

	std::swap(myLiquidVelocity, tempVelocity);
}

void EulerianLiquid::runTimestep(Real dt, Renderer& debugRenderer)
{
	std::cout << "\nStarting simulation loop\n" << std::endl;

	Timer simTimer;

	LevelSet extrapolatedSurface = myLiquidSurface;

	Real dx = extrapolatedSurface.dx();
	forEachVoxelRange(Vec2i(0), extrapolatedSurface.size(), [&](const Vec2i& cell)
	{
		if (mySolidSurface(cell) <= 0)
			extrapolatedSurface(cell) -= dx;
	});

	extrapolatedSurface.reinitMesh();

	std::cout << "  Extrapolate into solids: " << simTimer.stop() << "s" << std::endl;
	simTimer.reset();

	VectorGrid<Real> cutCellWeights = computeCutCellWeights(mySolidSurface, true);
	VectorGrid<Real> ghostFluidWeights = computeGhostFluidWeights(extrapolatedSurface);

<<<<<<< HEAD
=======
	std::cout << "  Compute weights: " << simTimer.stop() << "s" << std::endl;
	simTimer.reset();

>>>>>>> a513e4a0
	// Initialize and call pressure projection
	PressureProjection projectDivergence(extrapolatedSurface,
											cutCellWeights,
											ghostFluidWeights,
											mySolidVelocity);

	projectDivergence.setInitialGuess(myOldPressure);
	projectDivergence.project(myLiquidVelocity);
	
	myOldPressure = projectDivergence.getPressureGrid();

	const VectorGrid<MarkedCells>& validFaces = projectDivergence.getValidFaces();
	
	if (myDoSolveViscosity)
	{
		std::cout << "  Solve for pressure: " << simTimer.stop() << "s" << std::endl;
		simTimer.reset();

		ViscositySolver(dt, extrapolatedSurface, myLiquidVelocity, mySolidSurface, mySolidVelocity, myViscosity);

		std::cout << "  Solve for viscosity: " << simTimer.stop() << "s" << std::endl;
		simTimer.reset();

		// Initialize and call pressure projection
		projectDivergence.disableInitialGuess();
		projectDivergence.project(myLiquidVelocity);

		std::cout << "  Solve for pressure after viscosity: " << simTimer.stop() << "s" << std::endl;
		simTimer.reset();
	}
	else
	{
	    std::cout << "  Solve for pressure: " << simTimer.stop() << "s" << std::endl;
	    simTimer.reset();
	}

	// Extrapolate velocity
	for (int axis : {0, 1})
	{
		ExtrapolateField<ScalarGrid<Real>> extrapolator(myLiquidVelocity.grid(axis));
		extrapolator.extrapolate(validFaces.grid(axis), 1.5 * myCFL);
	}

	std::cout << "  Extrapolate velocity: " << simTimer.stop() << "s" << std::endl;
	simTimer.reset();

	advectOldPressure(dt, InterpolationOrder::LINEAR);
	advectLiquidSurface(dt, IntegrationOrder::RK3);
	
	if (myDoSolveViscosity)
		advectViscosity(dt, IntegrationOrder::FORWARDEULER);

	advectLiquidVelocity(dt, IntegrationOrder::RK3);

	std::cout << "  Advect simulation: " << simTimer.stop() << "s" << std::endl;
}<|MERGE_RESOLUTION|>--- conflicted
+++ resolved
@@ -197,12 +197,9 @@
 	VectorGrid<Real> cutCellWeights = computeCutCellWeights(mySolidSurface, true);
 	VectorGrid<Real> ghostFluidWeights = computeGhostFluidWeights(extrapolatedSurface);
 
-<<<<<<< HEAD
-=======
 	std::cout << "  Compute weights: " << simTimer.stop() << "s" << std::endl;
 	simTimer.reset();
 
->>>>>>> a513e4a0
 	// Initialize and call pressure projection
 	PressureProjection projectDivergence(extrapolatedSurface,
 											cutCellWeights,
