#include <memory>

#include "Common.h"

#include "LevelSet.h"
#include "Renderer.h"
#include "ScalarGrid.h"
#include "Transform.h"
#include "Util.h"
#include "Vec.h"
#include "VectorGrid.h"

static std::unique_ptr<Renderer> renderer;

static bool doScalarTest = false;
static bool doVectorTest = false;
static bool doLevelSetTest = true;

int main(int argc, char** argv)
{
	Real dx = 2;
	Vec2R topRightCorner(20);
	Vec2R bottomLeftCorner(-20);
	Vec2i size((topRightCorner - bottomLeftCorner) / dx);
	Transform xform(dx, bottomLeftCorner);
	Vec2R center = .5 * (topRightCorner + bottomLeftCorner);

	renderer = std::make_unique<Renderer>("Scalar Grid Test", Vec2i(1000), bottomLeftCorner, topRightCorner[1] - bottomLeftCorner[1], &argc, argv);

	// Test scalar grid
	if (doScalarTest)
	{
		ScalarGrid<Real> testGrid(xform, size, ScalarGridSettings::SampleType::NODE, ScalarGridSettings::BorderType::CLAMP);

<<<<<<< HEAD
		// Make sure flatten and unflatten are working
		forEachVoxelRange(Vec2i(0), testGrid.size(), [&](const Vec2i& cell)
		{
			int flatIndex = testGrid.flatten(cell);
			Vec2i testCell = testGrid.unflatten(flatIndex);

			assert(cell == testCell);
		});

=======
>>>>>>> e61fa941
		forEachVoxelRange(Vec2i(0), testGrid.size(), [&](const Vec2i& cell)
		{
			Vec2R worldPosition = testGrid.indexToWorld(Vec2R(cell));
			testGrid(cell) = mag(worldPosition - center);
		});

		testGrid.drawGrid(*renderer);
		testGrid.drawSamplePoints(*renderer);
		testGrid.drawSupersampledValues(*renderer, .5, 3, 5);
	}
	// Test vector grid. TODO: move to vector grid test.. this is a scalar grid test after all.
	else if (doVectorTest)
	{
		VectorGrid<Real> testVectorGrid(xform, size, VectorGridSettings::SampleType::STAGGERED, ScalarGridSettings::BorderType::CLAMP);

		for (int axis : { 0, 1 })
		{
			forEachVoxelRange(Vec2i(0), testVectorGrid.size(axis), [&](const Vec2i& cell)
			{
				Vec2R offset(0); offset[axis] += .5;
				Vec2R worldPosition0 = testVectorGrid.indexToWorld(Vec2R(cell) - offset, axis);
				Vec2R worldPosition1 = testVectorGrid.indexToWorld(Vec2R(cell) + offset, axis);

				Real gradient  = (mag(worldPosition1 - center) - mag(worldPosition0 - center)) / dx;
				testVectorGrid(cell, axis) = gradient;
			});
		}

		testVectorGrid.drawGrid(*renderer);
		testVectorGrid.drawSamplePoints(*renderer, Vec3f(1,0,0), Vec3f(0,1,0), Vec2R(5));
		testVectorGrid.drawSamplePointVectors(*renderer, Vec3f(0), .5);
	}
	else if (doLevelSetTest)
	{
		LevelSet testLevelSet(xform, size, 5);

		Real radius = .3 * mag(topRightCorner - center);
		forEachVoxelRange(Vec2i(0), testLevelSet.size(), [&](const Vec2i& cell)
		{
			Vec2R worldPosition = testLevelSet.indexToWorld(Vec2R(cell));
			testLevelSet(cell) = mag(worldPosition - center) - radius;
		});
		
		testLevelSet.reinit();
		testLevelSet.drawGrid(*renderer);
		testLevelSet.drawSupersampledValues(*renderer, .25, 3, 5);
		testLevelSet.drawNormals(*renderer, Vec3f(0,0,0), .5);

		testLevelSet.drawSurface(*renderer, Vec3f(1,0,0));
	}

	renderer->run();
}<|MERGE_RESOLUTION|>--- conflicted
+++ resolved
@@ -32,7 +32,6 @@
 	{
 		ScalarGrid<Real> testGrid(xform, size, ScalarGridSettings::SampleType::NODE, ScalarGridSettings::BorderType::CLAMP);
 
-<<<<<<< HEAD
 		// Make sure flatten and unflatten are working
 		forEachVoxelRange(Vec2i(0), testGrid.size(), [&](const Vec2i& cell)
 		{
@@ -42,8 +41,6 @@
 			assert(cell == testCell);
 		});
 
-=======
->>>>>>> e61fa941
 		forEachVoxelRange(Vec2i(0), testGrid.size(), [&](const Vec2i& cell)
 		{
 			Vec2R worldPosition = testGrid.indexToWorld(Vec2R(cell));
