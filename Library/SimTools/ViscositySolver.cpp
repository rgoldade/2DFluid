--- conflicted
+++ resolved
@@ -13,19 +13,10 @@
 	const VectorGrid<Real>& solidVelocity,
 	const ScalarGrid<Real>& viscosity)
 {
-<<<<<<< HEAD
 	// For efficiency sake, this should only take in velocity on a staggered grid
 	// that matches the center sampled surface and collision
 	assert(surface.isGridMatched(solidSurface));
 	assert(surface.isGridMatched(viscosity));
-=======
-	// Debug check that grids are the same
-	assert(myVelocity.isGridMatched(faceVolumes));
-	assert(mySurface.isGridMatched(centerVolumes));
-	assert(mySurface.isGridMatched(solidCenterVolumes));
-	assert(mySurface.size() + Vec2i(1) == solidNodeVolumes.size());
-	assert(mySurface.size() + Vec2i(1) == nodeVolumes.size());
->>>>>>> e61fa941
 
 	// For efficiency sake, this should only take in velocity on a staggered grid
 	// that matches the center sampled surface and collision
@@ -66,11 +57,7 @@
 			for (int direction : {0, 1})
 			{
 				Vec2i cell = faceToCell(face, axis, direction);
-<<<<<<< HEAD
 				if (centerAreas(cell) > 0.) inSolve = true;
-=======
-				if (centerVolumes(cell) > 0.) inSolve = true;
->>>>>>> e61fa941
 			}
 
 			if (!inSolve)
@@ -78,11 +65,7 @@
 				for (int direction : {0, 1})
 				{
 					Vec2i node = faceToNode(face, axis, direction);
-<<<<<<< HEAD
 					if (nodeAreas(node) > 0.) inSolve = true;
-=======
-					if (nodeVolumes(node) > 0.) inSolve = true;
->>>>>>> e61fa941
 				}
 			}
 
@@ -100,7 +83,6 @@
 	Real invDx2 = 1. / Util::sqr(surface.dx());
 	forEachVoxelRange(Vec2i(0), centerAreas.size(), [&](const Vec2i& cell)
 	{
-<<<<<<< HEAD
 		centerAreas(cell) *= dt * invDx2;
 		centerAreas(cell) *= viscosity(cell);
 	});
@@ -110,34 +92,13 @@
 		nodeAreas(node) *= dt * invDx2;
 		nodeAreas(node) *= viscosity.interp(nodeAreas.indexToWorld(Vec2R(node)));
 	});
-=======
-		forEachVoxelRange(Vec2i(0), centerVolumes.size(), [&](const Vec2i& cell)
-		{
-			centerVolumes(cell) *= myDt * invDx2;
-			centerVolumes(cell) *= myViscosity(cell);
-			centerVolumes(cell) *= Util::clamp(solidCenterVolumes(cell), 0.01, 1.);
-		});
-	}
-
-	{
-		forEachVoxelRange(Vec2i(0), nodeVolumes.size(), [&](const Vec2i& node)
-		{
-			nodeVolumes(node) *= myDt * invDx2;
-			nodeVolumes(node) *= myViscosity.interp(nodeVolumes.indexToWorld(Vec2R(node)));
-			nodeVolumes(node) *= Util::clamp(solidNodeVolumes(node), 0.01, 1.);
-		});
-	}
->>>>>>> e61fa941
 
 	Solver<true> solver(liquidDOFCount, liquidDOFCount * 9);
 
 	for (int axis : {0, 1})
 	{
-<<<<<<< HEAD
 		Vec2i faceGridSize = velocity.size(axis);
-=======
-		Vec2i faceGridSize = myVelocity.size(axis);
->>>>>>> e61fa941
+
 		forEachVoxelRange(Vec2i(0), faceGridSize, [&](const Vec2i& face)
 		{
 			int index = liquidFaces(face, axis);
@@ -146,13 +107,8 @@
 				Real volume = faceAreas(face, axis);
 
 				// Build RHS with weight velocities
-<<<<<<< HEAD
 				solver.addToRhs(index, velocity(face, axis) * volume);
 				solver.addToGuess(index, velocity(face, axis));
-=======
-				solver.addToRhs(index, myVelocity(face, axis) * volume);
-				solver.addToGuess(index, myVelocity(face, axis));
->>>>>>> e61fa941
 
 				// Add control volume weight on the diagonal.
 				solver.addToElement(index, index, volume);
@@ -162,12 +118,7 @@
 				{
 					Vec2i cell = faceToCell(face, axis, cellDirection);
 
-<<<<<<< HEAD
 					Real coeff = 2. * centerAreas(cell);
-=======
-					Real coeff = 2. * centerVolumes(cell);
->>>>>>> e61fa941
-
 					Real centerSign = (cellDirection == 0) ? -1. : 1.;
 
 					for (int faceDirection : {0, 1})
@@ -183,13 +134,8 @@
 						int faceIndex = liquidFaces(adjacentFace, axis);
 						if (faceIndex >= 0)
 							solver.addToElement(index, faceIndex, -centerSign * faceSign * coeff);
-<<<<<<< HEAD
 						else if (faceIndex == ViscosityCellLabels::SOLID_CELL)
 							solver.addToRhs(index, centerSign * faceSign * coeff * solidVelocity(adjacentFace, axis));
-=======
-						else if (faceIndex == SOLIDBOUNDARY)
-							solver.addToRhs(index, centerSign * faceSign * coeff * mySolidVelocity(adjacentFace, axis));
->>>>>>> e61fa941
 					}
 				}
 
@@ -199,7 +145,6 @@
 					Vec2i node = faceToNode(face, axis, nodeDirection);
 
 					Real nodeSign = (nodeDirection == 0) ? -1. : 1.;
-
 					Real coeff = nodeAreas(node);
 
 					for (int gradientAxis : {0, 1})
@@ -216,13 +161,8 @@
 
 								if (faceIndex >= 0)
 									solver.addToElement(index, faceIndex, -nodeSign * faceSign * coeff);
-<<<<<<< HEAD
 								else if (faceIndex == ViscosityCellLabels::SOLID_CELL)
 									solver.addToRhs(index, nodeSign * faceSign * coeff * solidVelocity(adjacentFace, faceAxis));
-=======
-								else if (faceIndex == SOLIDBOUNDARY)
-									solver.addToRhs(index, nodeSign * faceSign * coeff * mySolidVelocity(adjacentFace, faceAxis));
->>>>>>> e61fa941
 							}
 						}
 				}
@@ -241,11 +181,7 @@
 	// Update velocity
 	for (int axis : {0, 1})
 	{
-<<<<<<< HEAD
 		Vec2i size = velocity.size(axis);
-=======
-		Vec2i size = myVelocity.size(axis);
->>>>>>> e61fa941
 
 		forEachVoxelRange(Vec2i(0), size, [&](const Vec2i& face)
 		{
