#ifndef LIBRARY_PRESSUREPROJECTION_H
#define LIBRARY_PRESSUREPROJECTION_H

#include "Common.h"
<<<<<<< HEAD
#include "ComputeWeights.h"
=======
>>>>>>> e61fa941
#include "LevelSet.h"
#include "Renderer.h"
#include "ScalarGrid.h"
#include "VectorGrid.h"

///////////////////////////////////
//
// PressureProjection.h/cpp
// Ryan Goldade 2017
//
// Variational pressure solve. Allows
// for moving solids.
//
////////////////////////////////////

namespace PressureCellLabels
{
	constexpr int UNSOLVED_CELL = -1;
	constexpr int FLUID_CELL = 0;
}

class PressureProjection
{

public:
	// For variational solve, surface should be extrapolated into the solid boundary
<<<<<<< HEAD
	PressureProjection(const LevelSet& surface,
						const LevelSet& solidSurface,
						const VectorGrid<Real>& solidVelocity)
		: mySurface(surface)
		, mySolidSurface(solidSurface)
		, mySolidVelocity(solidVelocity)
		, myGhostFluidWeights(computeGhostFluidWeights(surface))
		, myCutCellWeights(computeCutCellWeights(solidSurface, true))
=======
	PressureProjection(const LevelSet& surface, const VectorGrid<Real>& liquidVelocity,
			    const LevelSet& solidSurface, const VectorGrid<Real>& solidVelocity)
		: mySurface(surface)
		, myVelocity(liquidVelocity)
		, mySolidSurface(solidSurface)
		, mySolidVelocity(solidVelocity)
>>>>>>> e61fa941
		, myUseInitialGuess(false)
		, myInitialGuess(nullptr)
	{
		assert(surface.isGridMatched(solidSurface));
<<<<<<< HEAD
=======

		// For efficiency sake, this should only take in velocity on a staggered grid
		// that matches the center sampled liquid and solid surfaces.
		assert(liquidVelocity.size(0)[0] - 1 == surface.size()[0] &&
			liquidVelocity.size(0)[1] == surface.size()[1] &&
			liquidVelocity.size(1)[0] == surface.size()[0] &&
			liquidVelocity.size(1)[1] - 1 == surface.size()[1]);
>>>>>>> e61fa941

		assert(solidVelocity.size(0)[0] - 1 == surface.size()[0] &&
			solidVelocity.size(0)[1] == surface.size()[1] &&
			solidVelocity.size(1)[0] == surface.size()[0] &&
			solidVelocity.size(1)[1] - 1 == surface.size()[1]);

		myPressure = ScalarGrid<Real>(surface.xform(), surface.size(), 0);
		myValidFaces = VectorGrid<MarkedCells>(surface.xform(), surface.size(), MarkedCells::UNVISITED, VectorGridSettings::SampleType::STAGGERED);
		myFluidCellIndex = UniformGrid<int>(surface.size(), PressureCellLabels::UNSOLVED_CELL);
	}
	
	// The liquid weights refer to the volume of liquid in each cell. This is useful for ghost fluid.
	// Note that the surface should be extrapolated into the solid boundary by 1 voxel before computing the
	// weights. 
	// The fluid weights refer to the cut-cell length of fluid (air and liquid) through a cell face.
	// In both cases, 0 means "empty" and 1 means "full".
	void project(VectorGrid<Real>& velocity);

	void setInitialGuess(const ScalarGrid<Real>& initialGuessPressure)
	{
		assert(mySurface.isGridMatched(initialGuessPressure));
		myUseInitialGuess = true;
		myInitialGuess = &initialGuessPressure;
	}

<<<<<<< HEAD
	void disableInitialGuess()
	{
		myUseInitialGuess = false;
=======
	void setInitialGuess(const ScalarGrid<Real>& initialGuessPressure)
	{
		assert(mySurface.isGridMatched(initialGuessPressure));
		myUseInitialGuess = true;
		myInitialGuess = &initialGuessPressure;
>>>>>>> e61fa941
	}

	ScalarGrid<Real> getPressureGrid()
	{
		return myPressure;
	}

<<<<<<< HEAD
	const VectorGrid<MarkedCells>& getValidFaces()
	{
		return myValidFaces;
	}
=======
	// Apply solution to a velocity field at solvable faces
	void applySolution(VectorGrid<Real>& velocity, const VectorGrid<Real>& ghostFluidWeights);
	void applyValid(VectorGrid<MarkedCells> &valid);
>>>>>>> e61fa941

	void drawPressure(Renderer& renderer) const;

private:

<<<<<<< HEAD
	const VectorGrid<Real> &mySolidVelocity;
=======
	const VectorGrid<Real> &myVelocity, &mySolidVelocity;
>>>>>>> e61fa941

	VectorGrid<MarkedCells> myValidFaces; // Store solved faces

	const LevelSet &mySurface, &mySolidSurface;
	
	ScalarGrid<Real> myPressure;
	UniformGrid<int> myFluidCellIndex;

	const ScalarGrid<Real> *myInitialGuess;
	bool myUseInitialGuess;
<<<<<<< HEAD

	const VectorGrid<Real> myGhostFluidWeights, myCutCellWeights;
=======
>>>>>>> e61fa941
};

#endif<|MERGE_RESOLUTION|>--- conflicted
+++ resolved
@@ -2,10 +2,7 @@
 #define LIBRARY_PRESSUREPROJECTION_H
 
 #include "Common.h"
-<<<<<<< HEAD
 #include "ComputeWeights.h"
-=======
->>>>>>> e61fa941
 #include "LevelSet.h"
 #include "Renderer.h"
 #include "ScalarGrid.h"
@@ -32,7 +29,6 @@
 
 public:
 	// For variational solve, surface should be extrapolated into the solid boundary
-<<<<<<< HEAD
 	PressureProjection(const LevelSet& surface,
 						const LevelSet& solidSurface,
 						const VectorGrid<Real>& solidVelocity)
@@ -41,28 +37,10 @@
 		, mySolidVelocity(solidVelocity)
 		, myGhostFluidWeights(computeGhostFluidWeights(surface))
 		, myCutCellWeights(computeCutCellWeights(solidSurface, true))
-=======
-	PressureProjection(const LevelSet& surface, const VectorGrid<Real>& liquidVelocity,
-			    const LevelSet& solidSurface, const VectorGrid<Real>& solidVelocity)
-		: mySurface(surface)
-		, myVelocity(liquidVelocity)
-		, mySolidSurface(solidSurface)
-		, mySolidVelocity(solidVelocity)
->>>>>>> e61fa941
 		, myUseInitialGuess(false)
 		, myInitialGuess(nullptr)
 	{
 		assert(surface.isGridMatched(solidSurface));
-<<<<<<< HEAD
-=======
-
-		// For efficiency sake, this should only take in velocity on a staggered grid
-		// that matches the center sampled liquid and solid surfaces.
-		assert(liquidVelocity.size(0)[0] - 1 == surface.size()[0] &&
-			liquidVelocity.size(0)[1] == surface.size()[1] &&
-			liquidVelocity.size(1)[0] == surface.size()[0] &&
-			liquidVelocity.size(1)[1] - 1 == surface.size()[1]);
->>>>>>> e61fa941
 
 		assert(solidVelocity.size(0)[0] - 1 == surface.size()[0] &&
 			solidVelocity.size(0)[1] == surface.size()[1] &&
@@ -88,17 +66,9 @@
 		myInitialGuess = &initialGuessPressure;
 	}
 
-<<<<<<< HEAD
 	void disableInitialGuess()
 	{
 		myUseInitialGuess = false;
-=======
-	void setInitialGuess(const ScalarGrid<Real>& initialGuessPressure)
-	{
-		assert(mySurface.isGridMatched(initialGuessPressure));
-		myUseInitialGuess = true;
-		myInitialGuess = &initialGuessPressure;
->>>>>>> e61fa941
 	}
 
 	ScalarGrid<Real> getPressureGrid()
@@ -106,26 +76,16 @@
 		return myPressure;
 	}
 
-<<<<<<< HEAD
 	const VectorGrid<MarkedCells>& getValidFaces()
 	{
 		return myValidFaces;
 	}
-=======
-	// Apply solution to a velocity field at solvable faces
-	void applySolution(VectorGrid<Real>& velocity, const VectorGrid<Real>& ghostFluidWeights);
-	void applyValid(VectorGrid<MarkedCells> &valid);
->>>>>>> e61fa941
 
 	void drawPressure(Renderer& renderer) const;
 
 private:
 
-<<<<<<< HEAD
 	const VectorGrid<Real> &mySolidVelocity;
-=======
-	const VectorGrid<Real> &myVelocity, &mySolidVelocity;
->>>>>>> e61fa941
 
 	VectorGrid<MarkedCells> myValidFaces; // Store solved faces
 
@@ -136,11 +96,7 @@
 
 	const ScalarGrid<Real> *myInitialGuess;
 	bool myUseInitialGuess;
-<<<<<<< HEAD
-
 	const VectorGrid<Real> myGhostFluidWeights, myCutCellWeights;
-=======
->>>>>>> e61fa941
 };
 
 #endif