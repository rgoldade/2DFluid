--- conflicted
+++ resolved
@@ -92,11 +92,8 @@
 		return Vec2d::Zero();
 	}
 
-<<<<<<< HEAD
 	AlignedBox2d boundingBox() const;
-=======
 	std::vector<Vec2f> vertexNormals() const;
->>>>>>> 8a30e17f
 
 	//Reverse winding order
 	void reverse();
