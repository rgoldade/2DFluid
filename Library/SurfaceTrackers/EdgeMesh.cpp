--- conflicted
+++ resolved
@@ -66,7 +66,6 @@
 	myEdges.clear();
 }
 
-<<<<<<< HEAD
 void EdgeMesh::reverse()
 {
 	for (auto& edge : myEdges)
@@ -91,7 +90,6 @@
 	}
 }
 
-=======
 std::vector<Vec2f> EdgeMesh::vertexNormals() const
 {
     std::vector<Vec2f> edgeWeightedNormals(myEdges.size());
@@ -127,7 +125,6 @@
 
     return vertexNormals;
 }
->>>>>>> 8a30e17f
 
 void EdgeMesh::drawMesh(Renderer& renderer,
 						Vec3d edgeColour,
