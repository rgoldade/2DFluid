#ifndef LIBRARY_VECTORGRID_H
#define LIBRARY_VECTORGRID_H

#include "Common.h"
#include "ScalarGrid.h"
#include "Transform.h"
#include "Util.h"
#include "Vec.h"

///////////////////////////////////
//
// VectorGrid.h
// Ryan Goldade 2016
//
// Container class of two ScalarGrids.
// Provides control for cell-centered
// or staggered formation.
//
////////////////////////////////////

namespace VectorGridSettings
{
	enum class SampleType { CENTER, STAGGERED, NODE };
}

template<typename T>
class VectorGrid
{
	using ScalarGridT = ScalarGrid<T>;
	using ScalarSampleType = ScalarGridSettings::SampleType;
	using BorderType = ScalarGridSettings::BorderType;
	using SampleType = VectorGridSettings::SampleType;

public:

	VectorGrid() : myXform(1., Vec2R(0.)), mySize(0) { myGrids.resize(2); }
	VectorGrid(const Transform& xform, const Vec2i& size,
				SampleType sampleType = SampleType::CENTER, BorderType borderType = BorderType::CLAMP)
		: VectorGrid(xform, size, T(0), sampleType, borderType)
	{}

	VectorGrid(const Transform& xform, const Vec2i& size, T val,
				SampleType sampleType = SampleType::CENTER, BorderType borderType = BorderType::CLAMP)
		: myXform(xform)
		, mySize(size)
		, mySampleType(sampleType)
	{
		myGrids.resize(2);
		switch (sampleType)
		{
		case SampleType::CENTER:
			myGrids[0] = ScalarGridT(xform, size, val, ScalarSampleType::CENTER, borderType);
			myGrids[1] = ScalarGridT(xform, size, val, ScalarSampleType::CENTER, borderType);
			break;
		// If the grid is 2x2, it has 3x2 x-aligned faces and 2x3 y-aligned faces.
		// This is handled inside of the ScalarGrid
		case SampleType::STAGGERED:
			myGrids[0] = ScalarGridT(xform, size, val, ScalarSampleType::XFACE, borderType);
			myGrids[1] = ScalarGridT(xform, size, val, ScalarSampleType::YFACE, borderType);
			break;
		// If the grid is 2x2, it has 3x3 nodes. This is handled inside of the ScalarGrid
		case SampleType::NODE:
			myGrids[0] = ScalarGridT(xform, size, val, ScalarSampleType::NODE, borderType);
			myGrids[1] = ScalarGridT(xform, size, val, ScalarSampleType::NODE, borderType);
		}
	} 

	// Check that the two grids are of the same size, 
	// positioned at the same spot, have the same grid
	// spacing and the same sampling sceme
	template<typename S>
	bool isGridMatched(const VectorGrid<S>& grid) const
	{
		if (size(0) != grid.size(0)) return false;
		if (size(1) != grid.size(1)) return false;
		if (myXform != grid.xform()) return false;
		if (mySampleType != grid.sampleType()) return false;
		return true;
	}

	ScalarGridT& grid(int axis)
	{
		assert(axis >= 0 && axis < 2);
		return myGrids[axis];
	}

	const ScalarGridT& grid(int axis) const
	{
		assert(axis >= 0 && axis < 2);
		return myGrids[axis];
	}
	
	T& operator()(int i, int j, int axis) { return (*this)(Vec2i(i, j), axis); }

	T& operator()(const Vec2i& coord, int axis)
	{
		assert(axis >= 0 && axis < 2);
		return myGrids[axis](coord);
	}

	const T& operator()(int i, int j, int axis) const { return (*this)(Vec2i(i, j), axis); }

	const T& operator()(const Vec2i& coord, int axis) const
	{
		assert(axis >= 0 && axis < 2);
		return myGrids[axis](coord);
	}

	T maxMagnitude() const;

	Vec<T, 2> interp(Real x, Real y) const { return interp(Vec2R(x, y)); }
	Vec<T, 2> interp(const Vec2R& samplePoint) const
	{
		return Vec<T, 2>(interp(samplePoint, 0), interp(samplePoint, 1));
	}

	T interp(Real x, Real y, int axis) const { return interp(Vec2R(x, y), axis); }
<<<<<<< HEAD
	T interp(const Vec2R& samplePoint, int axis) const
	{ 
		assert(axis >= 0 && axis < 2);
		return myGrids[axis].interp(samplePoint);
=======
	T interp(const Vec2R& pos, int axis) const
	{ 
		assert(axis >= 0 && axis < 2);
		return myGrids[axis].interp(pos);
>>>>>>> e61fa941
	}

	Vec<T, 2> cubicInterp(Real x, Real y) const { return cubicInterp(Vec2R(x, y)); }
	Vec<T, 2> cubicInterp(const Vec2R& samplePoint) const { return Vec<T, 2>(cubicInterp(samplePoint, 0), cubicInterp(samplePoint, 1)); }

	T cubicInterp(Real x, Real y, int axis) const { return cubicInterp(Vec2R(x, y), axis); }
<<<<<<< HEAD
	T cubicInterp(const Vec2R& samplePoint, int axis) const
=======
	T cubicInterp(const Vec2R &pos, int axis) const
>>>>>>> e61fa941
	{
		assert(axis >= 0 && axis < 2);
		return myGrids[axis].cubicInterp(samplePoint);
	}

	// World space vs. index space converters need to be done at the 
	// underlying scalar grid level because the alignment of the two 
	// grids are different depending on the SampleType.

<<<<<<< HEAD
	Vec2R indexToWorld(const Vec2R& indexPoint, int axis) const
=======
	Vec2R indexToWorld(const Vec2R& indexPos, int axis) const
>>>>>>> e61fa941
	{
		assert(axis >= 0 && axis < 2);
		return myGrids[axis].indexToWorld(indexPoint);
	}

<<<<<<< HEAD
	Vec2R worldToIndex(const Vec2R& worldPoint, int axis) const
=======
	Vec2R worldToIndex(const Vec2R& worldPos, int axis) const
>>>>>>> e61fa941
	{
		assert(axis < 2);
		return myGrids[axis].worldToIndex(worldPoint);
	}

	Real dx() const { return myXform.dx(); }
	Real offset() const { return myXform.offset(); }
	Transform xform() const { return myXform; }

	Vec2i size(int axis) const
	{
		assert(axis >= 0 && axis < 2);
		return myGrids[axis].size();
	}

	Vec2i gridSize() const { return mySize; }
	SampleType sampleType() const { return mySampleType; }

	// Rendering methods
	void drawGrid(Renderer& renderer) const;
	void drawSamplePoints(Renderer& renderer, const Vec3f& colour0 = Vec3f(1,0,0),
								const Vec3f& colour1 = Vec3f(0, 0, 1), const Vec2R& sizes = Vec2R(1.)) const;
	void drawSupersampledValues(Renderer& renderer, Real radius = .5, int samples = 5, Real sampleSize = 1.) const;
	void drawSamplePointVectors(Renderer& renderer, const Vec3f& colour = Vec3f(0,0,1), Real length = .25) const;

private:

	// This method is private to prevent future mistakes between this transform
	// and the staggered scalar grids
	Vec2R indexToWorld(const Vec2R& indexPos) const
	{
		return myXform.indexToWorld(indexPos);
	}

	std::vector<ScalarGridT> myGrids;

	Transform myXform;

	Vec2i mySize;

	SampleType mySampleType;
};

template<typename T>
void VectorGrid<T>::drawGrid(Renderer& renderer) const
{
	std::vector<Vec2R> startPoints;
	std::vector<Vec2R> endPoints;

	for (int axis : {0, 1})
	{
		for (int line = 0; line <= mySize[axis]; ++line)
		{
			Vec2R gridStart(0);
			gridStart[axis] = line;

			// Offset backwards because we want the start of the grid cell
			Vec2R startPoint = indexToWorld(gridStart);
			startPoints.push_back(startPoint);

			Vec2R gridEnd(mySize);
			gridEnd[axis] = line;

			Vec2R endPos = indexToWorld(gridEnd);
			endPoints.push_back(endPos);
		}
	}

	renderer.addLines(startPoints, endPoints, Vec3f(0));	
}

template<typename T>
void VectorGrid<T>::drawSamplePoints(Renderer& renderer, const Vec3f& colour0,
										const Vec3f& colour1, const Vec2R& sizes) const
{
	myGrids[0].drawSamplePoints(renderer,	colour0, sizes[0]);
	myGrids[1].drawSamplePoints(renderer, colour1, sizes[1]);
}

template<typename T>
void VectorGrid<T>::drawSupersampledValues(Renderer& renderer, Real radius, int samples, Real sampleSize) const
{
	myGrids[0].drawSupersampledValues(renderer, radius, samples, sampleSize);
	myGrids[1].drawSupersampledValues(renderer, radius, samples, sampleSize);
}

template<typename T>
void VectorGrid<T>::drawSamplePointVectors(Renderer& renderer, const Vec3f& colour, Real length) const
{
	std::vector<Vec2R> startPoints;
	std::vector<Vec2R> endPoints;

	switch (mySampleType)
	{
	case SampleType::CENTER:
		
		forEachVoxelRange(Vec2i(0), mySize, [&](const Vec2i& cell)
		{
			Vec2R worldPos = indexToWorld(Vec2R(cell), 0);
			startPoints.push_back(worldPos);

			Vec2R vec(myGrids[0](cell), myGrids[1](cell));
			endPoints.push_back(worldPos + length * vec);
		});
		break;

	case SampleType::NODE:

		forEachVoxelRange(Vec2i(0), myGrids[0].size(), [&](const Vec2i& node)
		{
			Vec2R worldPos = myGrids[0].indexToWorld(Vec2R(node));
			startPoints.push_back(worldPos);

			Vec2R vec(myGrids[0](node), myGrids[1](node));
			endPoints.push_back(worldPos + length * vec);
		});

		break;

	case SampleType::STAGGERED:

		forEachVoxelRange(Vec2i(0), mySize, [&](const Vec2i& cell)
		{
			Vec2R avgWorldPos(0);
			Vec2R avgVec(0);

			for (int axis : {0, 1})
				for (int direction : {0, 1})
				{
					Vec2i face = cellToFace(cell, axis, direction);

					avgWorldPos += .25 * indexToWorld(Vec2R(face), axis);

					avgVec[axis] += .5 * myGrids[axis](face);
				}

			startPoints.push_back(avgWorldPos);
			endPoints.push_back(avgWorldPos + length * avgVec);
		});
		
		break;
	}

	renderer.addLines(startPoints, endPoints, colour);
}

// Magnitude is useful for CFL conditions
template<typename T>
T VectorGrid<T>::maxMagnitude() const
{
	// TODO: make parallel
	Real max = std::numeric_limits<Real>::min();
	switch (mySampleType)
	{
	case SampleType::CENTER:
		
		forEachVoxelRange(Vec2i(0), mySize, [&](const Vec2i& cell)
		{
			Real tempMag2 = mag2(Vec<T, 2>(myGrids[0](cell), myGrids[1](cell)));
				
			if (max < tempMag2) max = tempMag2;
		});

		return sqrt(max);
		break;

	case SampleType::NODE:

		forEachVoxelRange(Vec2i(0), mySize, [&](const Vec2i& node)
		{
			Real tempMag2 = mag2(Vec<T, 2>(myGrids[0](node), myGrids[1](node)));

			if (max < tempMag2) max = tempMag2;
		});

		return sqrt(max);
		break;

	case SampleType::STAGGERED:

		forEachVoxelRange(Vec2i(0), mySize, [&](const Vec2i& cell)
		{
			Vec2R avgVec(0);

			for (int axis : {0, 1})
				for (int direction : {0, 1})
				{
					Vec2i face = cellToFace(cell, axis, direction);
					avgVec[axis] += .5 * myGrids[axis](face);
				}

			Real tempMag2 = mag2(avgVec);
			if (max < tempMag2) max = tempMag2;
		});
		
		return sqrt(max);
		break;
	default:
		assert(false);
	}
	return T(0);
}

#endif<|MERGE_RESOLUTION|>--- conflicted
+++ resolved
@@ -115,28 +115,17 @@
 	}
 
 	T interp(Real x, Real y, int axis) const { return interp(Vec2R(x, y), axis); }
-<<<<<<< HEAD
 	T interp(const Vec2R& samplePoint, int axis) const
 	{ 
 		assert(axis >= 0 && axis < 2);
 		return myGrids[axis].interp(samplePoint);
-=======
-	T interp(const Vec2R& pos, int axis) const
-	{ 
-		assert(axis >= 0 && axis < 2);
-		return myGrids[axis].interp(pos);
->>>>>>> e61fa941
 	}
 
 	Vec<T, 2> cubicInterp(Real x, Real y) const { return cubicInterp(Vec2R(x, y)); }
 	Vec<T, 2> cubicInterp(const Vec2R& samplePoint) const { return Vec<T, 2>(cubicInterp(samplePoint, 0), cubicInterp(samplePoint, 1)); }
 
 	T cubicInterp(Real x, Real y, int axis) const { return cubicInterp(Vec2R(x, y), axis); }
-<<<<<<< HEAD
 	T cubicInterp(const Vec2R& samplePoint, int axis) const
-=======
-	T cubicInterp(const Vec2R &pos, int axis) const
->>>>>>> e61fa941
 	{
 		assert(axis >= 0 && axis < 2);
 		return myGrids[axis].cubicInterp(samplePoint);
@@ -145,22 +134,13 @@
 	// World space vs. index space converters need to be done at the 
 	// underlying scalar grid level because the alignment of the two 
 	// grids are different depending on the SampleType.
-
-<<<<<<< HEAD
 	Vec2R indexToWorld(const Vec2R& indexPoint, int axis) const
-=======
-	Vec2R indexToWorld(const Vec2R& indexPos, int axis) const
->>>>>>> e61fa941
 	{
 		assert(axis >= 0 && axis < 2);
 		return myGrids[axis].indexToWorld(indexPoint);
 	}
 
-<<<<<<< HEAD
 	Vec2R worldToIndex(const Vec2R& worldPoint, int axis) const
-=======
-	Vec2R worldToIndex(const Vec2R& worldPos, int axis) const
->>>>>>> e61fa941
 	{
 		assert(axis < 2);
 		return myGrids[axis].worldToIndex(worldPoint);
